--- conflicted
+++ resolved
@@ -119,19 +119,10 @@
         self.sql(query, [r[k] for k in keys])
         self.connection.commit()
 
-<<<<<<< HEAD
-    def query(self, **kwargs):
-        # If no kwargs provided, just return everything
-        if len(kwargs) == 0:
-            return self.sql("SELECT * FROM files")
-
-        # Otherwise, assemble SQL query
-=======
     
     def __where(self, **kwargs):
         """Compose the list of WHERE clauses and values"""
 
->>>>>>> 89655e60
         clauses = []
         values = []
         for key, val in kwargs.items():
@@ -160,11 +151,7 @@
         # Otherwise, build the query
         clauses, values = self.__where(**kwargs)
         query = "SELECT * FROM files WHERE {}".format(" AND ".join(clauses))
-<<<<<<< HEAD
-
-=======
         
->>>>>>> 89655e60
         # Run query and return cursor
         return self.sql(query, values)
 
